--- conflicted
+++ resolved
@@ -1,157 +1,154 @@
-from dotenv import load_dotenv
-import os
-import uuid
-from datetime import datetime
-from fastapi import FastAPI, UploadFile, HTTPException, BackgroundTasks, File
-from fastapi.middleware.cors import CORSMiddleware
-import uvicorn
-import logging
-
-from models.process import ProcessStatus, ProcessInfo
-
-from services.elevenlabs import ElevenLabsService
-from services.language_feedback import LanguageFeedbackService
-
-from utils import get_root_folder
-
-load_dotenv(dotenv_path=get_root_folder() / ".env")
-
-
-# Create FastAPI app
-app = FastAPI(
-    title="Speech Processing API",
-    description="API for processing speech data using ElevenLabs and Mistral",
-    version="1.0.0",
-    docs_url="/docs",
-    redoc_url="/redoc",
-)
-
-# Add CORS middleware to allow frontend access
-app.add_middleware(
-    CORSMiddleware,
-    allow_origins=["*"],  # In production, replace with specific origins
-    allow_credentials=True,
-    allow_methods=["*"],
-    allow_headers=["*"],
-)
-
-# Store active processes
-active_processes = {}
-
-# Singleton instances
-mistral_service = LanguageFeedbackService() 
-elevenlabs_service = ElevenLabsService() 
-
-logger = logging.getLogger(__name__)
-
-
-# Process WAV file
-async def process_wav_file(process_id: str, file_path: str):
-    try:
-        # Update status to ElevenLabs processing
-        active_processes[process_id].status = ProcessStatus.ELEVENLABS_PROCESSING
-        active_processes[process_id].updated_at = datetime.now().isoformat()
-        logger.warning(f"Started processing file at {datetime.now().isoformat()}")
-        
-        # Step 1: Send to ElevenLabs for speech-to-text
-        elevenlabs_result = await elevenlabs_service.speech_to_text(file_path)
-        logger.warning(f"Finished processing file at {datetime.now().isoformat()}")
-        
-        # Step 2: Send to Mistral
-        active_processes[process_id].status = ProcessStatus.MISTRAL_PROCESSING
-        active_processes[process_id].updated_at = datetime.now().isoformat()
-        
-        # Extract text from ElevenLabs result and send to Mistral
-        elevenlabs_segments = elevenlabs_result.extract_segments()
-        mistral_result = await mistral_service.process_transcript(elevenlabs_result, elevenlabs_segments)
-<<<<<<< HEAD
-        logger.warning(f"Finished processing file at {datetime.now().isoformat()}")
-=======
-        summary = await mistral_service.summarize_conversation(elevenlabs_result)
->>>>>>> d6cae601
-        
-        # Update process with final result
-        active_processes[process_id].status = ProcessStatus.COMPLETE
-        active_processes[process_id].updated_at = datetime.now().isoformat()
-        active_processes[process_id].result = {
-            "elevenlabs": elevenlabs_segments,
-            "mistral": mistral_result,
-            "summary": summary
-        }
-        
-    except Exception as e:
-        # Update process with error
-        active_processes[process_id].status = ProcessStatus.FAILED
-        active_processes[process_id].updated_at = datetime.now().isoformat()
-        active_processes[process_id].error = str(e)
-        
-    finally:
-        pass
-        # Clean up the temporary file
-        # if os.path.exists(file_path):
-        #     os.remove(file_path)
-
-@app.post("/upload", response_model=ProcessInfo, summary="Upload a WAV file for processing")
-async def upload_file(background_tasks: BackgroundTasks, file: UploadFile = File(...)):
-    """
-    Upload a WAV file for processing.
-    
-    The file will be processed in two steps:
-    1. Speech-to-text conversion with ElevenLabs
-    2. Text processing with Mistral
-    
-    Returns a process ID that can be used to check the status of the processing.
-    """
-    if not file.filename.endswith('.wav'):
-        raise HTTPException(status_code=400, detail="File must be a WAV file")
-    
-    # Generate a unique ID for this process
-    process_id = str(uuid.uuid4())
-    
-    # Create temporary file path
-    temp_file_path = f"temp_{process_id}.wav"
-    
-    # Save uploaded file
-    with open(temp_file_path, "wb") as f:
-        f.write(await file.read())
-    
-    # Initialize process info
-    process_info = ProcessInfo(
-        id=process_id,
-        status=ProcessStatus.PENDING,
-        created_at=datetime.now().isoformat(),
-        updated_at=datetime.now().isoformat()
-    )
-    active_processes[process_id] = process_info
-    
-    # Start processing in background
-    background_tasks.add_task(process_wav_file, process_id, temp_file_path)
-    
-    return process_info
-
-@app.get("/status/{process_id}", response_model=ProcessInfo, summary="Check the status of a process")
-async def check_status(process_id: str):
-    """
-    Check the status of a process.
-    
-    Returns the current status, creation time, last update time, and result (if available).
-    """
-    if process_id not in active_processes:
-        raise HTTPException(status_code=404, detail="Process not found")
-    
-    return active_processes[process_id]
-
-@app.get("/", summary="API root endpoint")
-async def root():
-    """
-    Root endpoint providing basic information about the API.
-    """
-    return {
-        "name": "Speech Processing API",
-        "version": "1.0.0",
-        "description": "API for processing speech data using ElevenLabs and Mistral",
-        "documentation": "/docs"
-    }
-
-if __name__ == "__main__":
+from dotenv import load_dotenv
+import os
+import uuid
+from datetime import datetime
+from fastapi import FastAPI, UploadFile, HTTPException, BackgroundTasks, File
+from fastapi.middleware.cors import CORSMiddleware
+import uvicorn
+import logging
+
+from models.process import ProcessStatus, ProcessInfo
+
+from services.elevenlabs import ElevenLabsService
+from services.language_feedback import LanguageFeedbackService
+
+from utils import get_root_folder
+
+load_dotenv(dotenv_path=get_root_folder() / ".env")
+
+
+# Create FastAPI app
+app = FastAPI(
+    title="Speech Processing API",
+    description="API for processing speech data using ElevenLabs and Mistral",
+    version="1.0.0",
+    docs_url="/docs",
+    redoc_url="/redoc",
+)
+
+# Add CORS middleware to allow frontend access
+app.add_middleware(
+    CORSMiddleware,
+    allow_origins=["*"],  # In production, replace with specific origins
+    allow_credentials=True,
+    allow_methods=["*"],
+    allow_headers=["*"],
+)
+
+# Store active processes
+active_processes = {}
+
+# Singleton instances
+mistral_service = LanguageFeedbackService() 
+elevenlabs_service = ElevenLabsService() 
+
+logger = logging.getLogger(__name__)
+
+
+# Process WAV file
+async def process_wav_file(process_id: str, file_path: str):
+    try:
+        # Update status to ElevenLabs processing
+        active_processes[process_id].status = ProcessStatus.ELEVENLABS_PROCESSING
+        active_processes[process_id].updated_at = datetime.now().isoformat()
+        logger.warning(f"Started processing file at {datetime.now().isoformat()}")
+        
+        # Step 1: Send to ElevenLabs for speech-to-text
+        elevenlabs_result = await elevenlabs_service.speech_to_text(file_path)
+        logger.warning(f"Finished processing file at {datetime.now().isoformat()}")
+        
+        # Step 2: Send to Mistral
+        active_processes[process_id].status = ProcessStatus.MISTRAL_PROCESSING
+        active_processes[process_id].updated_at = datetime.now().isoformat()
+        
+        # Extract text from ElevenLabs result and send to Mistral
+        elevenlabs_segments = elevenlabs_result.extract_segments()
+        mistral_result = await mistral_service.process_transcript(elevenlabs_result, elevenlabs_segments)
+        summary = await mistral_service.summarize_conversation(elevenlabs_result)
+        logger.warning(f"Finished processing file at {datetime.now().isoformat()}")
+        
+        # Update process with final result
+        active_processes[process_id].status = ProcessStatus.COMPLETE
+        active_processes[process_id].updated_at = datetime.now().isoformat()
+        active_processes[process_id].result = {
+            "elevenlabs": elevenlabs_segments,
+            "mistral": mistral_result,
+            "summary": summary
+        }
+        
+    except Exception as e:
+        # Update process with error
+        active_processes[process_id].status = ProcessStatus.FAILED
+        active_processes[process_id].updated_at = datetime.now().isoformat()
+        active_processes[process_id].error = str(e)
+        
+    finally:
+        pass
+        # Clean up the temporary file
+        # if os.path.exists(file_path):
+        #     os.remove(file_path)
+
+@app.post("/upload", response_model=ProcessInfo, summary="Upload a WAV file for processing")
+async def upload_file(background_tasks: BackgroundTasks, file: UploadFile = File(...)):
+    """
+    Upload a WAV file for processing.
+    
+    The file will be processed in two steps:
+    1. Speech-to-text conversion with ElevenLabs
+    2. Text processing with Mistral
+    
+    Returns a process ID that can be used to check the status of the processing.
+    """
+    if not file.filename.endswith('.wav'):
+        raise HTTPException(status_code=400, detail="File must be a WAV file")
+    
+    # Generate a unique ID for this process
+    process_id = str(uuid.uuid4())
+    
+    # Create temporary file path
+    temp_file_path = f"temp_{process_id}.wav"
+    
+    # Save uploaded file
+    with open(temp_file_path, "wb") as f:
+        f.write(await file.read())
+    
+    # Initialize process info
+    process_info = ProcessInfo(
+        id=process_id,
+        status=ProcessStatus.PENDING,
+        created_at=datetime.now().isoformat(),
+        updated_at=datetime.now().isoformat()
+    )
+    active_processes[process_id] = process_info
+    
+    # Start processing in background
+    background_tasks.add_task(process_wav_file, process_id, temp_file_path)
+    
+    return process_info
+
+@app.get("/status/{process_id}", response_model=ProcessInfo, summary="Check the status of a process")
+async def check_status(process_id: str):
+    """
+    Check the status of a process.
+    
+    Returns the current status, creation time, last update time, and result (if available).
+    """
+    if process_id not in active_processes:
+        raise HTTPException(status_code=404, detail="Process not found")
+    
+    return active_processes[process_id]
+
+@app.get("/", summary="API root endpoint")
+async def root():
+    """
+    Root endpoint providing basic information about the API.
+    """
+    return {
+        "name": "Speech Processing API",
+        "version": "1.0.0",
+        "description": "API for processing speech data using ElevenLabs and Mistral",
+        "documentation": "/docs"
+    }
+
+if __name__ == "__main__":
     uvicorn.run("main:app", host="0.0.0.0", port=8000, reload=True)